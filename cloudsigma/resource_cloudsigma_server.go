--- conflicted
+++ resolved
@@ -588,13 +588,8 @@
 	if err != nil {
 		return fmt.Errorf("error starting server: %s", err)
 	}
-<<<<<<< HEAD
 	stateConf := &retry.StateChangeConf{
-		Pending:    []string{"stopped", "starting"},
-=======
-	stateConf := &resource.StateChangeConf{
 		Pending:    []string{"stopped", "starting", "unavailable"},
->>>>>>> f30eafa0
 		Target:     []string{"running"},
 		Refresh:    serverStateRefreshFunc(ctx, client, server.UUID),
 		Timeout:    10 * time.Minute,
@@ -629,13 +624,8 @@
 	if err != nil {
 		return fmt.Errorf("error stopping server: %s", err)
 	}
-<<<<<<< HEAD
 	stateConf := &retry.StateChangeConf{
-		Pending:    []string{"running", "stopping"},
-=======
-	stateConf := &resource.StateChangeConf{
 		Pending:    []string{"running", "stopping", "unavailable"},
->>>>>>> f30eafa0
 		Target:     []string{"stopped"},
 		Refresh:    serverStateRefreshFunc(ctx, client, server.UUID),
 		Timeout:    10 * time.Minute,
