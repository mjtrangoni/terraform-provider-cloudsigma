--- conflicted
+++ resolved
@@ -262,15 +262,9 @@
 			drive := dr.(map[string]interface{})
 
 			serverDrives = append(serverDrives, cloudsigma.ServerDrive{
-<<<<<<< HEAD
 				BootOrder:  len(serverDrives) + 1,
 				DevChannel: fmt.Sprintf("0:%d", len(serverDrives)+1),
 				Device:     drive["device"].(string),
-=======
-				BootOrder:  1 + len(serverDrives),
-				DevChannel: fmt.Sprintf("0:%d", len(serverDrives)),
-				Device:     "virtio",
->>>>>>> b622ec5b
 				Drive:      &cloudsigma.Drive{UUID: drive["uuid"].(string)},
 			})
 		}
@@ -398,15 +392,9 @@
 			drive := dr.(map[string]interface{})
 
 			serverDrives = append(serverDrives, cloudsigma.ServerDrive{
-<<<<<<< HEAD
 				BootOrder:  len(serverDrives) + 1,
 				DevChannel: fmt.Sprintf("0:%d", len(serverDrives)+1),
 				Device:     drive["device"].(string),
-=======
-				BootOrder:  1 + len(serverDrives),
-				DevChannel: fmt.Sprintf("0:%d", len(serverDrives)),
-				Device:     "virtio",
->>>>>>> b622ec5b
 				Drive:      &cloudsigma.Drive{UUID: drive["uuid"].(string)},
 			})
 		}
